import ruamel.yaml as yaml
from datetime import datetime
from pathlib import Path
import torch
from rhtorch.version import __version__
import socket
import os


class UserConfig:
<<<<<<< HEAD
    def __init__(self, rootdir=os.getcwd(), arguments=None, mode='train', overwrite=True):
=======
    def __init__(self, rootdir, arguments=None, mode='train'):
>>>>>>> 0bb9ef8c
        self.rootdir = rootdir
        self.config_file = self.is_path(arguments.config)
        self.args = arguments
        self.overwrite = overwrite

        # load user config file
        with open(self.config_file) as cf:
            self.hparams = yaml.load(cf, Loader=yaml.RoundTripLoader)

        # for inference, only load the config file
        if mode == 'train':
            self.training_setup()

    def training_setup(self):
        # load default configs
        default_config_file = Path(__file__).parent.joinpath('default.config')
        with open(default_config_file) as dcf:
            self.default_params = yaml.load(dcf, Loader=yaml.Loader)

        # overwrite any parameters passed in throuch CLI
        self.cli_hparams()

        # merge the two dicts
        self.merge_dicts()

        # sanity check on data_folder provided by user
        self.data_path = self.is_path(self.hparams['data_folder'])

<<<<<<< HEAD
        if self.overwrite or not 'build_date' in self.hparams:
            self.fill_additional_info()
        if self.overwrite or not 'model_name' in self.hparams:
=======
        if 'build_date' not in self.hparams:
            self.fill_additional_info()
        if 'model_name' not in self.hparams:
>>>>>>> 0bb9ef8c
            # make model name
            self.create_model_name()

    def is_path(self, path):
        # check for path - assuming absolute path was given
        filepath = Path(path)
        if not filepath.exists():
            # assuming path was given relative to rootdir
            filepath = self.rootdir.joinpath(filepath)
        if not filepath.exists():
            raise FileNotFoundError(
                f"{path} not found. Define relative to project directory or as \
                  absolute path in config file/argument passing.")

        return filepath

    def merge_dicts(self):
        """ adds to the user_params dictionnary any missing key from the
            default params """

        for key, value in self.default_params.items():
            # copy from default if value is not None/0/False and key not
            # already in user config
            if value and key not in self.hparams:
                self.hparams[key] = value

    def cli_hparams(self):
<<<<<<< HEAD
        # I don't know if that is the right way to go (adding every key one by one)
=======
        # I don't know if that is the right way to go
        # (adding every key one by one)
>>>>>>> 0bb9ef8c
        if self.args.learningrate:
            self.hparams['g_lr'] = self.args.learningrate
        if self.args.optimizer:
            self.hparams['g_optimizer'] = self.args.optimizer
        if self.args.activation:
            self.hparams['g_activation'] = self.args.activation
        if self.args.poolingtype:
            self.hparams['g_pooling_type'] = self.args.poolingtype

    def fill_additional_info(self):
        # additional info from args and miscellaneous to save in config
        self.hparams['build_date'] = datetime.now().strftime("%Y%m%d-%H%M%S")
        self.hparams['color_channels_in'] = len(self.hparams['input_files']['name'])
        self.hparams['data_shape_in'] = [self.hparams['color_channels_in'], *self.hparams['patch_size']]
        self.hparams['project_dir'] = str(self.rootdir)
        self.hparams['data_folder'] = str(self.data_path)
        self.hparams['config_file'] = str(self.config_file)
        self.hparams['k_fold'] = self.args.kfold
        self.hparams['GPUs'] = torch.cuda.device_count()
        self.hparams['global_batch_size'] = self.hparams['batch_size'] * \
            self.hparams['GPUs']
        self.hparams['rhtorch_version'] = __version__
        self.hparams['hostname'] = socket.gethostname()

    def create_model_name(self):
        data_shape = 'x'.join(map(str, self.hparams['data_shape']))
        base_name = f"{self.hparams['module']}_{self.hparams['version_name']}_{self.hparams['data_generator']}"
        dat_name = f"bz{self.hparams['batch_size']}_{data_shape}"
        self.hparams['model_name'] = f"{base_name}_{dat_name}_k{self.args.kfold}_e{self.hparams['epoch']}"

    def save_copy(self, output_dir, append_timestamp=False):
        model_name = self.hparams['model_name']
        timestamp = f"_{self.hparams['build_date']}" if append_timestamp else ""
        save_config_file_name = f"config_{model_name}{timestamp}"
        config_file = output_dir.joinpath(save_config_file_name + ".yaml")
        self.hparams.yaml_set_start_comment(f'Config file for {model_name}')
        with open(config_file, 'w') as file:
            yaml.dump(self.hparams, file, Dumper=yaml.RoundTripDumper)
<|MERGE_RESOLUTION|>--- conflicted
+++ resolved
@@ -1,123 +1,108 @@
-import ruamel.yaml as yaml
-from datetime import datetime
-from pathlib import Path
-import torch
-from rhtorch.version import __version__
-import socket
-import os
-
-
-class UserConfig:
-<<<<<<< HEAD
-    def __init__(self, rootdir=os.getcwd(), arguments=None, mode='train', overwrite=True):
-=======
-    def __init__(self, rootdir, arguments=None, mode='train'):
->>>>>>> 0bb9ef8c
-        self.rootdir = rootdir
-        self.config_file = self.is_path(arguments.config)
-        self.args = arguments
-        self.overwrite = overwrite
-
-        # load user config file
-        with open(self.config_file) as cf:
-            self.hparams = yaml.load(cf, Loader=yaml.RoundTripLoader)
-
-        # for inference, only load the config file
-        if mode == 'train':
-            self.training_setup()
-
-    def training_setup(self):
-        # load default configs
-        default_config_file = Path(__file__).parent.joinpath('default.config')
-        with open(default_config_file) as dcf:
-            self.default_params = yaml.load(dcf, Loader=yaml.Loader)
-
-        # overwrite any parameters passed in throuch CLI
-        self.cli_hparams()
-
-        # merge the two dicts
-        self.merge_dicts()
-
-        # sanity check on data_folder provided by user
-        self.data_path = self.is_path(self.hparams['data_folder'])
-
-<<<<<<< HEAD
-        if self.overwrite or not 'build_date' in self.hparams:
-            self.fill_additional_info()
-        if self.overwrite or not 'model_name' in self.hparams:
-=======
-        if 'build_date' not in self.hparams:
-            self.fill_additional_info()
-        if 'model_name' not in self.hparams:
->>>>>>> 0bb9ef8c
-            # make model name
-            self.create_model_name()
-
-    def is_path(self, path):
-        # check for path - assuming absolute path was given
-        filepath = Path(path)
-        if not filepath.exists():
-            # assuming path was given relative to rootdir
-            filepath = self.rootdir.joinpath(filepath)
-        if not filepath.exists():
-            raise FileNotFoundError(
-                f"{path} not found. Define relative to project directory or as \
-                  absolute path in config file/argument passing.")
-
-        return filepath
-
-    def merge_dicts(self):
-        """ adds to the user_params dictionnary any missing key from the
-            default params """
-
-        for key, value in self.default_params.items():
-            # copy from default if value is not None/0/False and key not
-            # already in user config
-            if value and key not in self.hparams:
-                self.hparams[key] = value
-
-    def cli_hparams(self):
-<<<<<<< HEAD
-        # I don't know if that is the right way to go (adding every key one by one)
-=======
-        # I don't know if that is the right way to go
-        # (adding every key one by one)
->>>>>>> 0bb9ef8c
-        if self.args.learningrate:
-            self.hparams['g_lr'] = self.args.learningrate
-        if self.args.optimizer:
-            self.hparams['g_optimizer'] = self.args.optimizer
-        if self.args.activation:
-            self.hparams['g_activation'] = self.args.activation
-        if self.args.poolingtype:
-            self.hparams['g_pooling_type'] = self.args.poolingtype
-
-    def fill_additional_info(self):
-        # additional info from args and miscellaneous to save in config
-        self.hparams['build_date'] = datetime.now().strftime("%Y%m%d-%H%M%S")
-        self.hparams['color_channels_in'] = len(self.hparams['input_files']['name'])
-        self.hparams['data_shape_in'] = [self.hparams['color_channels_in'], *self.hparams['patch_size']]
-        self.hparams['project_dir'] = str(self.rootdir)
-        self.hparams['data_folder'] = str(self.data_path)
-        self.hparams['config_file'] = str(self.config_file)
-        self.hparams['k_fold'] = self.args.kfold
-        self.hparams['GPUs'] = torch.cuda.device_count()
-        self.hparams['global_batch_size'] = self.hparams['batch_size'] * \
-            self.hparams['GPUs']
-        self.hparams['rhtorch_version'] = __version__
-        self.hparams['hostname'] = socket.gethostname()
-
-    def create_model_name(self):
-        data_shape = 'x'.join(map(str, self.hparams['data_shape']))
-        base_name = f"{self.hparams['module']}_{self.hparams['version_name']}_{self.hparams['data_generator']}"
-        dat_name = f"bz{self.hparams['batch_size']}_{data_shape}"
-        self.hparams['model_name'] = f"{base_name}_{dat_name}_k{self.args.kfold}_e{self.hparams['epoch']}"
-
-    def save_copy(self, output_dir, append_timestamp=False):
-        model_name = self.hparams['model_name']
-        timestamp = f"_{self.hparams['build_date']}" if append_timestamp else ""
-        save_config_file_name = f"config_{model_name}{timestamp}"
-        config_file = output_dir.joinpath(save_config_file_name + ".yaml")
-        self.hparams.yaml_set_start_comment(f'Config file for {model_name}')
-        with open(config_file, 'w') as file:
-            yaml.dump(self.hparams, file, Dumper=yaml.RoundTripDumper)
+import ruamel.yaml as yaml
+from datetime import datetime
+from pathlib import Path
+import torch
+from rhtorch.version import __version__
+import socket
+import os
+
+
+class UserConfig:
+    def __init__(self, rootdir, arguments=None, mode='train'):
+        self.rootdir = rootdir
+        self.config_file = self.is_path(arguments.config)
+        self.args = arguments
+
+        # load user config file
+        with open(self.config_file) as cf:
+            self.hparams = yaml.load(cf, Loader=yaml.RoundTripLoader)
+
+        # for inference, only load the config file
+        if mode == 'train':
+            self.training_setup()
+
+    def training_setup(self):
+        # load default configs
+        default_config_file = Path(__file__).parent.joinpath('default.config')
+        with open(default_config_file) as dcf:
+            self.default_params = yaml.load(dcf, Loader=yaml.Loader)
+
+        # overwrite any parameters passed in throuch CLI
+        self.cli_hparams()
+
+        # merge the two dicts
+        self.merge_dicts()
+
+        # sanity check on data_folder provided by user
+        self.data_path = self.is_path(self.hparams['data_folder'])
+
+        if 'build_date' not in self.hparams:
+            self.fill_additional_info()
+        if 'model_name' not in self.hparams:
+            # make model name
+            self.create_model_name()
+
+    def is_path(self, path):
+        # check for path - assuming absolute path was given
+        filepath = Path(path)
+        if not filepath.exists():
+            # assuming path was given relative to rootdir
+            filepath = self.rootdir.joinpath(filepath)
+        if not filepath.exists():
+            raise FileNotFoundError(
+                f"{path} not found. Define relative to project directory or as \
+                  absolute path in config file/argument passing.")
+
+        return filepath
+
+    def merge_dicts(self):
+        """ adds to the user_params dictionnary any missing key from the
+            default params """
+
+        for key, value in self.default_params.items():
+            # copy from default if value is not None/0/False and key not
+            # already in user config
+            if value and key not in self.hparams:
+                self.hparams[key] = value
+
+    def cli_hparams(self):
+        # I don't know if that is the right way to go
+        # (adding every key one by one)
+        if self.args.learningrate:
+            self.hparams['g_lr'] = self.args.learningrate
+        if self.args.optimizer:
+            self.hparams['g_optimizer'] = self.args.optimizer
+        if self.args.activation:
+            self.hparams['g_activation'] = self.args.activation
+        if self.args.poolingtype:
+            self.hparams['g_pooling_type'] = self.args.poolingtype
+
+    def fill_additional_info(self):
+        # additional info from args and miscellaneous to save in config
+        self.hparams['build_date'] = datetime.now().strftime("%Y%m%d-%H%M%S")
+        self.hparams['color_channels_in'] = len(self.hparams['input_files']['name'])
+        self.hparams['data_shape_in'] = [self.hparams['color_channels_in'], *self.hparams['patch_size']]
+        self.hparams['project_dir'] = str(self.rootdir)
+        self.hparams['data_folder'] = str(self.data_path)
+        self.hparams['config_file'] = str(self.config_file)
+        self.hparams['k_fold'] = self.args.kfold
+        self.hparams['GPUs'] = torch.cuda.device_count()
+        self.hparams['global_batch_size'] = self.hparams['batch_size'] * \
+            self.hparams['GPUs']
+        self.hparams['rhtorch_version'] = __version__
+        self.hparams['hostname'] = socket.gethostname()
+
+    def create_model_name(self):
+        data_shape = 'x'.join(map(str, self.hparams['data_shape']))
+        base_name = f"{self.hparams['module']}_{self.hparams['version_name']}_{self.hparams['data_generator']}"
+        dat_name = f"bz{self.hparams['batch_size']}_{data_shape}"
+        self.hparams['model_name'] = f"{base_name}_{dat_name}_k{self.args.kfold}_e{self.hparams['epoch']}"
+
+    def save_copy(self, output_dir, append_timestamp=False):
+        model_name = self.hparams['model_name']
+        timestamp = f"_{self.hparams['build_date']}" if append_timestamp else ""
+        save_config_file_name = f"config_{model_name}{timestamp}"
+        config_file = output_dir.joinpath(save_config_file_name + ".yaml")
+        self.hparams.yaml_set_start_comment(f'Config file for {model_name}')
+        with open(config_file, 'w') as file:
+            yaml.dump(self.hparams, file, Dumper=yaml.RoundTripDumper)