--- conflicted
+++ resolved
@@ -11,10 +11,6 @@
 import argparse
 
 # library package imports
-<<<<<<< HEAD
-# from rhtorch.models import modules
-=======
->>>>>>> 0bb9ef8c
 from rhtorch.callbacks import plotting
 from rhtorch.config_utils import UserConfig
 from rhtorch.utilities.modules import recursive_find_python_class
